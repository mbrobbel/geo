//! # Advanced Example: Fallible Geometry coordinate conversion using `PROJ`
//!
//! ```
//! // activate the [use-proj] feature in cargo.toml in order to access proj functions
//! # #[cfg(feature = "use-proj")]
//! use geo::{Coordinate, Point};
//! # #[cfg(feature = "use-proj")]
//! use geo::algorithm::map_coords::TryMapCoords;
//! # #[cfg(feature = "use-proj")]
//! use proj::Proj;
//! // GeoJSON uses the WGS 84 coordinate system
//! # #[cfg(feature = "use-proj")]
//! let from = "EPSG:4326";
//! // The NAD83 / California zone 6 (ftUS) coordinate system
//! # #[cfg(feature = "use-proj")]
//! let to = "EPSG:2230";
//! # #[cfg(feature = "use-proj")]
//! let to_feet = Proj::new_known_crs(&from, &to, None).unwrap();
//! # #[cfg(feature = "use-proj")]
//! let f = |x: f64, y: f64| {
//!     // proj can accept Point, Coordinate, Tuple, and array values, returning a Result
//!     let shifted = to_feet.convert((x, y))?;
//!     Ok((shifted.x(), shifted.y()))
//! };
//! # #[cfg(feature = "use-proj")]
//! // 👽
//! # #[cfg(feature = "use-proj")]
//! let usa_m = Point::new(-115.797615, 37.2647978);
//! # #[cfg(feature = "use-proj")]
//! let usa_ft = usa_m.try_map_coords(|&(x, y)| f(x, y)).unwrap();
//! # #[cfg(feature = "use-proj")]
//! assert_eq!(6693625.67217475, usa_ft.x());
//! # #[cfg(feature = "proj")]
//! assert_eq!(3497301.5918027186, usa_ft.y());
//! ```

use crate::{
    Coordinate, CoordinateType, Geometry, GeometryCollection, Line, LineString, MultiLineString,
<<<<<<< HEAD
    MultiPoint, MultiPolygon, Point, Polygon, Rect, Triangle,
=======
    MultiPoint, MultiPolygon, Point, Polygon, Rect, Triangle
>>>>>>> 27632792
};
use std::error::Error;

/// Map a function over all the coordinates in an object, returning a new one
pub trait MapCoords<T, NT> {
    type Output;

    /// Apply a function to all the coordinates in a geometric object, returning a new object.
    ///
    /// # Examples
    ///
    /// ```
    /// use geo::algorithm::map_coords::MapCoords;
    /// use geo::Point;
    ///
    /// let p1 = Point::new(10., 20.);
    /// let p2 = p1.map_coords(|&(x, y)| (x + 1000., y * 2.));
    ///
    /// assert_eq!(p2, Point::new(1010., 40.));
    /// ```
    ///
    /// You can convert the coordinate type this way as well
    ///
    /// ```
    /// # use geo::Point;
    /// # use geo::algorithm::map_coords::MapCoords;
    ///
    /// let p1: Point<f32> = Point::new(10.0f32, 20.0f32);
    /// let p2: Point<f64> = p1.map_coords(|&(x, y)| (x as f64, y as f64));
    ///
    /// assert_eq!(p2, Point::new(10.0f64, 20.0f64));
    /// ```
    fn map_coords(&self, func: impl Fn(&(T, T)) -> (NT, NT) + Copy) -> Self::Output
    where
        T: CoordinateType,
        NT: CoordinateType;
}

/// Map a fallible function over all the coordinates in a geometry, returning a Result
pub trait TryMapCoords<T, NT> {
    type Output;

    /// Map a fallible function over all the coordinates in a geometry, returning a Result
    ///
    /// # Examples
    ///
    /// ```
    /// use geo::algorithm::map_coords::TryMapCoords;
    /// use geo::Point;
    ///
    /// let p1 = Point::new(10., 20.);
    /// let p2 = p1
    ///     .try_map_coords(|&(x, y)| Ok((x + 1000., y * 2.)))
    ///     .unwrap();
    ///
    /// assert_eq!(p2, Point::new(1010., 40.));
    /// ```
    ///
    /// ## Advanced Example: Geometry coordinate conversion using `PROJ`
    ///
    /// ```
    /// // activate the [use-proj] feature in cargo.toml in order to access proj functions
    /// # #[cfg(feature = "use-proj")]
    /// use geo::{Coordinate, Point};
    /// # #[cfg(feature = "use-proj")]
    /// use geo::algorithm::map_coords::TryMapCoords;
    /// # #[cfg(feature = "use-proj")]
    /// use proj::Proj;
    /// // GeoJSON uses the WGS 84 coordinate system
    /// # #[cfg(feature = "use-proj")]
    /// let from = "EPSG:4326";
    /// // The NAD83 / California zone 6 (ftUS) coordinate system
    /// # #[cfg(feature = "use-proj")]
    /// let to = "EPSG:2230";
    /// # #[cfg(feature = "use-proj")]
    /// let to_feet = Proj::new_known_crs(&from, &to, None).unwrap();
    /// # #[cfg(feature = "use-proj")]
    /// let f = |x: f64, y: f64| {
    ///     // proj can accept Point, Coordinate, Tuple, and array values, returning a Result
    ///     let shifted = to_feet.convert((x, y))?;
    ///     Ok((shifted.x(), shifted.y()))
    /// };
    /// # #[cfg(feature = "use-proj")]
    /// // 👽
    /// # #[cfg(feature = "use-proj")]
    /// let usa_m = Point::new(-115.797615, 37.2647978);
    /// # #[cfg(feature = "use-proj")]
    /// let usa_ft = usa_m.try_map_coords(|&(x, y)| f(x, y)).unwrap();
    /// # #[cfg(feature = "use-proj")]
    /// assert_eq!(6693625.67217475, usa_ft.x());
    /// # #[cfg(feature = "proj")]
    /// assert_eq!(3497301.5918027186, usa_ft.y());
    /// ```
    fn try_map_coords(
        &self,
        func: impl Fn(&(T, T)) -> Result<(NT, NT), Box<dyn Error + Send + Sync>> + Copy,
    ) -> Result<Self::Output, Box<dyn Error + Send + Sync>>
    where
        T: CoordinateType,
        NT: CoordinateType;
}

/// Map a function over all the coordinates in an object in place
pub trait MapCoordsInplace<T> {
    /// Apply a function to all the coordinates in a geometric object, in place
    ///
    /// # Examples
    ///
    /// ```
    /// use geo::algorithm::map_coords::MapCoordsInplace;
    /// use geo::Point;
    ///
    /// let mut p = Point::new(10., 20.);
    /// p.map_coords_inplace(|&(x, y)| (x + 1000., y * 2.));
    ///
    /// assert_eq!(p, Point::new(1010., 40.));
    /// ```
    fn map_coords_inplace(&mut self, func: impl Fn(&(T, T)) -> (T, T) + Copy)
    where
        T: CoordinateType;
}

impl<T: CoordinateType, NT: CoordinateType> MapCoords<T, NT> for Point<T> {
    type Output = Point<NT>;

    fn map_coords(&self, func: impl Fn(&(T, T)) -> (NT, NT) + Copy) -> Self::Output {
        let new_point = func(&(self.0.x, self.0.y));
        Point::new(new_point.0, new_point.1)
    }
}

impl<T: CoordinateType, NT: CoordinateType> TryMapCoords<T, NT> for Point<T> {
    type Output = Point<NT>;

    fn try_map_coords(
        &self,
        func: impl Fn(&(T, T)) -> Result<(NT, NT), Box<dyn Error + Send + Sync>>,
    ) -> Result<Self::Output, Box<dyn Error + Send + Sync>> {
        let new_point = func(&(self.0.x, self.0.y))?;
        Ok(Point::new(new_point.0, new_point.1))
    }
}

impl<T: CoordinateType> MapCoordsInplace<T> for Point<T> {
    fn map_coords_inplace(&mut self, func: impl Fn(&(T, T)) -> (T, T)) {
        let new_point = func(&(self.0.x, self.0.y));
        self.0.x = new_point.0;
        self.0.y = new_point.1;
    }
}

impl<T: CoordinateType, NT: CoordinateType> MapCoords<T, NT> for Line<T> {
    type Output = Line<NT>;

    fn map_coords(&self, func: impl Fn(&(T, T)) -> (NT, NT) + Copy) -> Self::Output {
        Line::new(
            self.start_point().map_coords(func).0,
            self.end_point().map_coords(func).0,
        )
    }
}

impl<T: CoordinateType, NT: CoordinateType> TryMapCoords<T, NT> for Line<T> {
    type Output = Line<NT>;

    fn try_map_coords(
        &self,
        func: impl Fn(&(T, T)) -> Result<(NT, NT), Box<dyn Error + Send + Sync>> + Copy,
    ) -> Result<Self::Output, Box<dyn Error + Send + Sync>> {
        Ok(Line::new(
            self.start_point().try_map_coords(func)?.0,
            self.end_point().try_map_coords(func)?.0,
        ))
    }
}

impl<T: CoordinateType> MapCoordsInplace<T> for Line<T> {
    fn map_coords_inplace(&mut self, func: impl Fn(&(T, T)) -> (T, T)) {
        let new_start = func(&(self.start.x, self.start.y));
        self.start.x = new_start.0;
        self.start.y = new_start.1;

        let new_end = func(&(self.end.x, self.end.y));
        self.end.x = new_end.0;
        self.end.y = new_end.1;
    }
}

impl<T: CoordinateType, NT: CoordinateType> MapCoords<T, NT> for LineString<T> {
    type Output = LineString<NT>;

    fn map_coords(&self, func: impl Fn(&(T, T)) -> (NT, NT) + Copy) -> Self::Output {
        LineString::from(
            self.points_iter()
                .map(|p| p.map_coords(func))
                .collect::<Vec<_>>(),
        )
    }
}

impl<T: CoordinateType, NT: CoordinateType> TryMapCoords<T, NT> for LineString<T> {
    type Output = LineString<NT>;

    fn try_map_coords(
        &self,
        func: impl Fn(&(T, T)) -> Result<(NT, NT), Box<dyn Error + Send + Sync>> + Copy,
    ) -> Result<Self::Output, Box<dyn Error + Send + Sync>> {
        Ok(LineString::from(
            self.points_iter()
                .map(|p| p.try_map_coords(func))
                .collect::<Result<Vec<_>, Box<dyn Error + Send + Sync>>>()?,
        ))
    }
}

impl<T: CoordinateType> MapCoordsInplace<T> for LineString<T> {
    fn map_coords_inplace(&mut self, func: impl Fn(&(T, T)) -> (T, T)) {
        for p in &mut self.0 {
            let new_coords = func(&(p.x, p.y));
            p.x = new_coords.0;
            p.y = new_coords.1;
        }
    }
}

impl<T: CoordinateType, NT: CoordinateType> MapCoords<T, NT> for Polygon<T> {
    type Output = Polygon<NT>;

    fn map_coords(&self, func: impl Fn(&(T, T)) -> (NT, NT) + Copy) -> Self::Output {
        Polygon::new(
            self.exterior().map_coords(func),
            self.interiors()
                .iter()
                .map(|l| l.map_coords(func))
                .collect(),
        )
    }
}

impl<T: CoordinateType, NT: CoordinateType> TryMapCoords<T, NT> for Polygon<T> {
    type Output = Polygon<NT>;

    fn try_map_coords(
        &self,
        func: impl Fn(&(T, T)) -> Result<(NT, NT), Box<dyn Error + Send + Sync>> + Copy,
    ) -> Result<Self::Output, Box<dyn Error + Send + Sync>> {
        Ok(Polygon::new(
            self.exterior().try_map_coords(func)?,
            self.interiors()
                .iter()
                .map(|l| l.try_map_coords(func))
                .collect::<Result<Vec<_>, Box<dyn Error + Send + Sync>>>()?,
        ))
    }
}

impl<T: CoordinateType> MapCoordsInplace<T> for Polygon<T> {
    fn map_coords_inplace(&mut self, func: impl Fn(&(T, T)) -> (T, T) + Copy) {
        self.exterior_mut(|line_string| {
            line_string.map_coords_inplace(func);
        });

        self.interiors_mut(|line_strings| {
            for line_string in line_strings {
                line_string.map_coords_inplace(func);
            }
        });
    }
}

impl<T: CoordinateType, NT: CoordinateType> MapCoords<T, NT> for MultiPoint<T> {
    type Output = MultiPoint<NT>;

    fn map_coords(&self, func: impl Fn(&(T, T)) -> (NT, NT) + Copy) -> Self::Output {
        MultiPoint(self.0.iter().map(|p| p.map_coords(func)).collect())
    }
}

impl<T: CoordinateType, NT: CoordinateType> TryMapCoords<T, NT> for MultiPoint<T> {
    type Output = MultiPoint<NT>;

    fn try_map_coords(
        &self,
        func: impl Fn(&(T, T)) -> Result<(NT, NT), Box<dyn Error + Send + Sync>> + Copy,
    ) -> Result<Self::Output, Box<dyn Error + Send + Sync>> {
        Ok(MultiPoint(
            self.0
                .iter()
                .map(|p| p.try_map_coords(func))
                .collect::<Result<Vec<_>, Box<dyn Error + Send + Sync>>>()?,
        ))
    }
}

impl<T: CoordinateType> MapCoordsInplace<T> for MultiPoint<T> {
    fn map_coords_inplace(&mut self, func: impl Fn(&(T, T)) -> (T, T) + Copy) {
        for p in &mut self.0 {
            p.map_coords_inplace(func);
        }
    }
}

impl<T: CoordinateType, NT: CoordinateType> MapCoords<T, NT> for MultiLineString<T> {
    type Output = MultiLineString<NT>;

    fn map_coords(&self, func: impl Fn(&(T, T)) -> (NT, NT) + Copy) -> Self::Output {
        MultiLineString(self.0.iter().map(|l| l.map_coords(func)).collect())
    }
}

impl<T: CoordinateType, NT: CoordinateType> TryMapCoords<T, NT> for MultiLineString<T> {
    type Output = MultiLineString<NT>;

    fn try_map_coords(
        &self,
        func: impl Fn(&(T, T)) -> Result<(NT, NT), Box<dyn Error + Send + Sync>> + Copy,
    ) -> Result<Self::Output, Box<dyn Error + Send + Sync>> {
        Ok(MultiLineString(
            self.0
                .iter()
                .map(|l| l.try_map_coords(func))
                .collect::<Result<Vec<_>, Box<dyn Error + Send + Sync>>>()?,
        ))
    }
}

impl<T: CoordinateType> MapCoordsInplace<T> for MultiLineString<T> {
    fn map_coords_inplace(&mut self, func: impl Fn(&(T, T)) -> (T, T) + Copy) {
        for p in &mut self.0 {
            p.map_coords_inplace(func);
        }
    }
}

impl<T: CoordinateType, NT: CoordinateType> MapCoords<T, NT> for MultiPolygon<T> {
    type Output = MultiPolygon<NT>;

    fn map_coords(&self, func: impl Fn(&(T, T)) -> (NT, NT) + Copy) -> Self::Output {
        MultiPolygon(self.0.iter().map(|p| p.map_coords(func)).collect())
    }
}

impl<T: CoordinateType, NT: CoordinateType> TryMapCoords<T, NT> for MultiPolygon<T> {
    type Output = MultiPolygon<NT>;

    fn try_map_coords(
        &self,
        func: impl Fn(&(T, T)) -> Result<(NT, NT), Box<dyn Error + Send + Sync>> + Copy,
    ) -> Result<Self::Output, Box<dyn Error + Send + Sync>> {
        Ok(MultiPolygon(
            self.0
                .iter()
                .map(|p| p.try_map_coords(func))
                .collect::<Result<Vec<_>, Box<dyn Error + Send + Sync>>>()?,
        ))
    }
}

impl<T: CoordinateType> MapCoordsInplace<T> for MultiPolygon<T> {
    fn map_coords_inplace(&mut self, func: impl Fn(&(T, T)) -> (T, T) + Copy) {
        for p in &mut self.0 {
            p.map_coords_inplace(func);
        }
    }
}

impl<T: CoordinateType, NT: CoordinateType> MapCoords<T, NT> for Geometry<T> {
    type Output = Geometry<NT>;

    fn map_coords(&self, func: impl Fn(&(T, T)) -> (NT, NT) + Copy) -> Self::Output {
        match *self {
            Geometry::Point(ref x) => Geometry::Point(x.map_coords(func)),
            Geometry::Line(ref x) => Geometry::Line(x.map_coords(func)),
            Geometry::LineString(ref x) => Geometry::LineString(x.map_coords(func)),
            Geometry::Polygon(ref x) => Geometry::Polygon(x.map_coords(func)),
            Geometry::MultiPoint(ref x) => Geometry::MultiPoint(x.map_coords(func)),
            Geometry::MultiLineString(ref x) => Geometry::MultiLineString(x.map_coords(func)),
            Geometry::MultiPolygon(ref x) => Geometry::MultiPolygon(x.map_coords(func)),
            Geometry::GeometryCollection(ref x) => Geometry::GeometryCollection(x.map_coords(func)),
            Geometry::Rect(ref x) => Geometry::Rect(x.map_coords(func)),
            Geometry::Triangle(ref x) => Geometry::Triangle(x.map_coords(func)),
        }
    }
}

impl<T: CoordinateType, NT: CoordinateType> TryMapCoords<T, NT> for Geometry<T> {
    type Output = Geometry<NT>;

    fn try_map_coords(
        &self,
        func: impl Fn(&(T, T)) -> Result<(NT, NT), Box<dyn Error + Send + Sync>> + Copy,
    ) -> Result<Self::Output, Box<dyn Error + Send + Sync>> {
        match *self {
            Geometry::Point(ref x) => Ok(Geometry::Point(x.try_map_coords(func)?)),
            Geometry::Line(ref x) => Ok(Geometry::Line(x.try_map_coords(func)?)),
            Geometry::LineString(ref x) => Ok(Geometry::LineString(x.try_map_coords(func)?)),
            Geometry::Polygon(ref x) => Ok(Geometry::Polygon(x.try_map_coords(func)?)),
            Geometry::MultiPoint(ref x) => Ok(Geometry::MultiPoint(x.try_map_coords(func)?)),
            Geometry::MultiLineString(ref x) => {
                Ok(Geometry::MultiLineString(x.try_map_coords(func)?))
            }
            Geometry::MultiPolygon(ref x) => Ok(Geometry::MultiPolygon(x.try_map_coords(func)?)),
            Geometry::GeometryCollection(ref x) => {
                Ok(Geometry::GeometryCollection(x.try_map_coords(func)?))
            }
            Geometry::Rect(ref x) => Ok(Geometry::Rect(x.try_map_coords(func)?)),
            Geometry::Triangle(ref x) => Ok(Geometry::Triangle(x.try_map_coords(func)?)),
        }
    }
}

impl<T: CoordinateType> MapCoordsInplace<T> for Geometry<T> {
    fn map_coords_inplace(&mut self, func: impl Fn(&(T, T)) -> (T, T) + Copy) {
        match *self {
            Geometry::Point(ref mut x) => x.map_coords_inplace(func),
            Geometry::Line(ref mut x) => x.map_coords_inplace(func),
            Geometry::LineString(ref mut x) => x.map_coords_inplace(func),
            Geometry::Polygon(ref mut x) => x.map_coords_inplace(func),
            Geometry::MultiPoint(ref mut x) => x.map_coords_inplace(func),
            Geometry::MultiLineString(ref mut x) => x.map_coords_inplace(func),
            Geometry::MultiPolygon(ref mut x) => x.map_coords_inplace(func),
            Geometry::GeometryCollection(ref mut x) => x.map_coords_inplace(func),
            Geometry::Rect(ref mut x) => x.map_coords_inplace(func),
            Geometry::Triangle(ref mut x) => x.map_coords_inplace(func),
        }
    }
}

impl<T: CoordinateType, NT: CoordinateType> MapCoords<T, NT> for GeometryCollection<T> {
    type Output = GeometryCollection<NT>;

    fn map_coords(&self, func: impl Fn(&(T, T)) -> (NT, NT) + Copy) -> Self::Output {
        GeometryCollection(self.0.iter().map(|g| g.map_coords(func)).collect())
    }
}

impl<T: CoordinateType, NT: CoordinateType> TryMapCoords<T, NT> for GeometryCollection<T> {
    type Output = GeometryCollection<NT>;

    fn try_map_coords(
        &self,
        func: impl Fn(&(T, T)) -> Result<(NT, NT), Box<dyn Error + Send + Sync>> + Copy,
    ) -> Result<Self::Output, Box<dyn Error + Send + Sync>> {
        Ok(GeometryCollection(
            self.0
                .iter()
                .map(|g| g.try_map_coords(func))
                .collect::<Result<Vec<_>, Box<dyn Error + Send + Sync>>>()?,
        ))
    }
}

impl<T: CoordinateType> MapCoordsInplace<T> for GeometryCollection<T> {
    fn map_coords_inplace(&mut self, func: impl Fn(&(T, T)) -> (T, T) + Copy) {
        for p in &mut self.0 {
            p.map_coords_inplace(func);
        }
    }
}

impl<T: CoordinateType, NT: CoordinateType> MapCoords<T, NT> for Rect<T> {
    type Output = Rect<NT>;

    fn map_coords(&self, func: impl Fn(&(T, T)) -> (NT, NT) + Copy) -> Self::Output {
        let new_min = func(&self.min().x_y());
        let new_max = func(&self.max().x_y());

        Rect::new(
            Coordinate {
                x: new_min.0,
                y: new_min.1,
            },
            Coordinate {
                x: new_max.0,
                y: new_max.1,
            },
        )
    }
}

impl<T: CoordinateType, NT: CoordinateType> TryMapCoords<T, NT> for Rect<T> {
    type Output = Rect<NT>;

    fn try_map_coords(
        &self,
        func: impl Fn(&(T, T)) -> Result<(NT, NT), Box<dyn Error + Send + Sync>>,
    ) -> Result<Self::Output, Box<dyn Error + Send + Sync>> {
        let new_min = func(&(self.min().x, self.min().y))?;
        let new_max = func(&(self.max().x, self.max().y))?;

        Ok(Rect::new(
            Coordinate {
                x: new_min.0,
                y: new_min.1,
            },
            Coordinate {
                x: new_max.0,
                y: new_max.1,
            },
        ))
    }
}

impl<T: CoordinateType> MapCoordsInplace<T> for Rect<T> {
    fn map_coords_inplace(&mut self, func: impl Fn(&(T, T)) -> (T, T)) {
        let new_min = func(&self.min().x_y());
        let new_max = func(&self.max().x_y());

        let mut new_rect = Rect::new(new_min, new_max);

        ::std::mem::swap(self, &mut new_rect);
    }
}

impl<T: CoordinateType, NT: CoordinateType> MapCoords<T, NT> for Triangle<T> {
    type Output = Triangle<NT>;

    fn map_coords(&self, func: impl Fn(&(T, T)) -> (NT, NT) + Copy) -> Self::Output {
        let p1 = func(&self.0.x_y());
        let p2 = func(&self.1.x_y());
        let p3 = func(&self.2.x_y());

        Triangle(
            Coordinate { x: p1.0, y: p1.1 },
            Coordinate { x: p2.0, y: p2.1 },
            Coordinate { x: p3.0, y: p3.1 },
        )
    }
}

impl<T: CoordinateType, NT: CoordinateType> TryMapCoords<T, NT> for Triangle<T> {
    type Output = Triangle<NT>;

    fn try_map_coords(
        &self,
        func: impl Fn(&(T, T)) -> Result<(NT, NT), Box<dyn Error + Send + Sync>>,
    ) -> Result<Self::Output, Box<dyn Error + Send + Sync>> {
        let p1 = func(&self.0.x_y())?;
        let p2 = func(&self.1.x_y())?;
        let p3 = func(&self.2.x_y())?;

        Ok(Triangle(
            Coordinate { x: p1.0, y: p1.1 },
            Coordinate { x: p2.0, y: p2.1 },
            Coordinate { x: p3.0, y: p3.1 },
        ))
    }
}

impl<T: CoordinateType> MapCoordsInplace<T> for Triangle<T> {
    fn map_coords_inplace(&mut self, func: impl Fn(&(T, T)) -> (T, T)) {
        let p1 = func(&self.0.x_y());
        let p2 = func(&self.1.x_y());
        let p3 = func(&self.2.x_y());

        let mut new_triangle = Triangle(
            Coordinate { x: p1.0, y: p1.1 },
            Coordinate { x: p2.0, y: p2.1 },
            Coordinate { x: p3.0, y: p3.1 },
        );

        ::std::mem::swap(self, &mut new_triangle);
    }
}

#[cfg(test)]
mod test {
    use super::*;
    use crate::{polygon, Coordinate};

    #[test]
    fn point() {
        let p = Point::new(10., 10.);
        let new_p = p.map_coords(|&(x, y)| (x + 10., y + 100.));
        assert_relative_eq!(new_p.x(), 20.);
        assert_relative_eq!(new_p.y(), 110.);
    }

    #[test]
    fn point_inplace() {
        let mut p2 = Point::new(10f32, 10f32);
        p2.map_coords_inplace(|&(x, y)| (x + 10., y + 100.));
        assert_relative_eq!(p2.x(), 20.);
        assert_relative_eq!(p2.y(), 110.);
    }

    #[test]
    fn rect_inplace() {
        let mut rect = Rect::new((10, 10), (20, 20));
        rect.map_coords_inplace(|&(x, y)| (x + 10, y + 20));
        assert_eq!(rect.min(), Coordinate { x: 20, y: 30 });
        assert_eq!(rect.max(), Coordinate { x: 30, y: 40 });
    }

    #[test]
    #[should_panic]
    fn rect_inplace_panic() {
        let mut rect = Rect::new((10, 10), (20, 20));
        rect.map_coords_inplace(|&(x, y)| {
            if x < 15 && y < 15 {
                (x, y)
            } else {
                (x - 15, y - 15)
            }
        });
    }

    #[test]
    fn rect_map_coords() {
        let rect = Rect::new((10, 10), (20, 20));
        let another_rect = rect.map_coords(|&(x, y)| (x + 10, y + 20));
        assert_eq!(another_rect.min(), Coordinate { x: 20, y: 30 });
        assert_eq!(another_rect.max(), Coordinate { x: 30, y: 40 });
    }

    #[test]
    fn rect_try_map_coords() {
        let rect = Rect::new((10, 10), (20, 20));
        let result = rect.try_map_coords(|&(x, y)| Ok((x + 10, y + 20)));
        assert!(result.is_ok());
    }

    #[test]
    #[should_panic]
    fn rect_try_map_coords_panic() {
        let rect = Rect::new((10, 10), (20, 20));
        let _ = rect.try_map_coords(|&(x, y)| {
            if x < 15 && y < 15 {
                Ok((x, y))
            } else {
                Ok((x - 15, y - 15))
            }
        });
    }

    #[test]
    fn line() {
        let line = Line::from([(0., 0.), (1., 2.)]);
        assert_eq!(
            line.map_coords(|&(x, y)| (x * 2., y)),
            Line::from([(0., 0.), (2., 2.)])
        );
    }

    #[test]
    fn linestring() {
        let line1: LineString<f32> = LineString::from(vec![(0., 0.), (1., 2.)]);
        let line2 = line1.map_coords(|&(x, y)| (x + 10., y - 100.));
        assert_eq!(line2.0[0], Coordinate::from((10., -100.)));
        assert_eq!(line2.0[1], Coordinate::from((11., -98.)));
    }

    #[test]
    fn polygon() {
        let exterior = LineString::from(vec![(0., 0.), (1., 1.), (1., 0.), (0., 0.)]);
        let interiors = vec![LineString::from(vec![
            (0.1, 0.1),
            (0.9, 0.9),
            (0.9, 0.1),
            (0.1, 0.1),
        ])];
        let p = Polygon::new(exterior, interiors);

        let p2 = p.map_coords(|&(x, y)| (x + 10., y - 100.));

        let exterior2 =
            LineString::from(vec![(10., -100.), (11., -99.), (11., -100.), (10., -100.)]);
        let interiors2 = vec![LineString::from(vec![
            (10.1, -99.9),
            (10.9, -99.1),
            (10.9, -99.9),
            (10.1, -99.9),
        ])];
        let expected_p2 = Polygon::new(exterior2, interiors2);

        assert_eq!(p2, expected_p2);
    }

    #[test]
    fn multipoint() {
        let p1 = Point::new(10., 10.);
        let p2 = Point::new(0., -100.);
        let mp = MultiPoint(vec![p1, p2]);

        assert_eq!(
            mp.map_coords(|&(x, y)| (x + 10., y + 100.)),
            MultiPoint(vec![Point::new(20., 110.), Point::new(10., 0.)])
        );
    }

    #[test]
    fn multilinestring() {
        let line1: LineString<f32> = LineString::from(vec![(0., 0.), (1., 2.)]);
        let line2: LineString<f32> = LineString::from(vec![(-1., 0.), (0., 0.), (1., 2.)]);
        let mline = MultiLineString(vec![line1, line2]);
        let mline2 = mline.map_coords(|&(x, y)| (x + 10., y - 100.));
        assert_eq!(
            mline2,
            MultiLineString(vec![
                LineString::from(vec![(10., -100.), (11., -98.)]),
                LineString::from(vec![(9., -100.), (10., -100.), (11., -98.)]),
            ])
        );
    }

    #[test]
    fn multipolygon() {
        let poly1 = polygon![
            (x: 0., y: 0.),
            (x: 10., y: 0.),
            (x: 10., y: 10.),
            (x: 0., y: 10.),
            (x: 0., y: 0.),
        ];
        let poly2 = polygon![
            exterior: [
                (x: 11., y: 11.),
                (x: 20., y: 11.),
                (x: 20., y: 20.),
                (x: 11., y: 20.),
                (x: 11., y: 11.),
            ],
            interiors: [
                [
                    (x: 13., y: 13.),
                    (x: 13., y: 17.),
                    (x: 17., y: 17.),
                    (x: 17., y: 13.),
                    (x: 13., y: 13.),
                ]
            ],
        ];

        let mp = MultiPolygon(vec![poly1, poly2]);
        let mp2 = mp.map_coords(|&(x, y)| (x * 2., y + 100.));
        assert_eq!(mp2.0.len(), 2);
        assert_eq!(
            mp2.0[0],
            polygon![
                (x: 0., y: 100.),
                (x: 20., y: 100.),
                (x: 20., y: 110.),
                (x: 0., y: 110.),
                (x: 0., y: 100.),
            ],
        );
        assert_eq!(
            mp2.0[1],
            polygon![
                exterior: [
                    (x: 22., y: 111.),
                    (x: 40., y: 111.),
                    (x: 40., y: 120.),
                    (x: 22., y: 120.),
                    (x: 22., y: 111.),
                ],
                interiors: [
                    [
                        (x: 26., y: 113.),
                        (x: 26., y: 117.),
                        (x: 34., y: 117.),
                        (x: 34., y: 113.),
                        (x: 26., y: 113.),
                    ],
                ],
            ],
        );
    }

    #[test]
    fn geometrycollection() {
        let p1 = Geometry::Point(Point::new(10., 10.));
        let line1 = Geometry::LineString(LineString::from(vec![(0., 0.), (1., 2.)]));

        let gc = GeometryCollection(vec![p1, line1]);

        assert_eq!(
            gc.map_coords(|&(x, y)| (x + 10., y + 100.)),
            GeometryCollection(vec![
                Geometry::Point(Point::new(20., 110.)),
                Geometry::LineString(LineString::from(vec![(10., 100.), (11., 102.)])),
            ])
        );
    }

    #[test]
    fn convert_type() {
        let p1: Point<f64> = Point::new(1., 2.);
        let p2: Point<f32> = p1.map_coords(|&(x, y)| (x as f32, y as f32));
        assert_relative_eq!(p2.x(), 1f32);
        assert_relative_eq!(p2.y(), 2f32);
    }

    #[cfg(feature = "use-proj")]
    #[test]
    fn test_fallible_proj() {
        use proj::Proj;
        let from = "EPSG:4326";
        let to = "EPSG:2230";
        let to_feet = Proj::new_known_crs(&from, &to, None).unwrap();

        let f = |x: f64, y: f64| {
            let shifted = to_feet.convert((x, y))?;
            Ok((shifted.x(), shifted.y()))
        };
        // 👽
        let usa_m = Point::new(-115.797615, 37.2647978);
        let usa_ft = usa_m.try_map_coords(|&(x, y)| f(x, y)).unwrap();
        assert_eq!(6693625.67217475, usa_ft.x());
        assert_eq!(3497301.5918027186, usa_ft.y());
    }

    #[test]
    fn test_fallible() {
        let f = |x: f64, y: f64| {
            if relative_ne!(x, 2.0) {
                Ok((x * 2., y + 100.))
            } else {
                Err("Ugh".into())
            }
        };
        // this should produce an error
        let bad_ls: LineString<_> = vec![
            Point::new(1.0, 1.0),
            Point::new(2.0, 2.0),
            Point::new(3.0, 3.0),
        ]
        .into();
        // this should be fine
        let good_ls: LineString<_> = vec![
            Point::new(1.0, 1.0),
            Point::new(2.1, 2.0),
            Point::new(3.0, 3.0),
        ]
        .into();
        let bad = bad_ls.try_map_coords(|&(x, y)| f(x, y));
        assert!(bad.is_err());
        let good = good_ls.try_map_coords(|&(x, y)| f(x, y));
        assert!(good.is_ok());
        assert_eq!(
            good.unwrap(),
            vec![
                Point::new(2., 101.),
                Point::new(4.2, 102.),
                Point::new(6.0, 103.),
            ]
            .into()
        );
    }
}<|MERGE_RESOLUTION|>--- conflicted
+++ resolved
@@ -36,11 +36,7 @@
 
 use crate::{
     Coordinate, CoordinateType, Geometry, GeometryCollection, Line, LineString, MultiLineString,
-<<<<<<< HEAD
-    MultiPoint, MultiPolygon, Point, Polygon, Rect, Triangle,
-=======
     MultiPoint, MultiPolygon, Point, Polygon, Rect, Triangle
->>>>>>> 27632792
 };
 use std::error::Error;
 
